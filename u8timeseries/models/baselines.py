--- conflicted
+++ resolved
@@ -23,12 +23,8 @@
     def __str__(self):
         return '{} value ago baseline'.format(self.K)
 
-<<<<<<< HEAD
-    def fit(self, series: TimeSeries):
-=======
     @time_log(logger=logger)
     def fit(self, series: 'TimeSeries'):
->>>>>>> b0bbc05d
         super().fit(series)
         raise_if_not(len(series) >= self.K, 'The time series has to contain at least K={} points'.format(self.K), logger)
         self.last_k_vals = series.values()[-self.K:]
