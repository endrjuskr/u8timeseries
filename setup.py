from setuptools import setup, find_packages

setup(name='u8timeseries',
      version='0.0.2',
      description='A collection of easy-to-use timeseries forecasting models',
      url='http://github.com/unit8co/u8timeseries',
      author='Unit8 SA',
      author_email='info@unit8.co',
      license='Apache License 2.0',
      packages=find_packages(),
      install_requires=[
          'numpy>=1.18.2',
          'dateutils>=0.6.8',
          'scipy>=1.4.1',
          'statsmodels>=0.11.1',
          'pmdarima>=1.5.3',
          'plotly>=4.6.0',
          'matplotlib>=3.2.1',
          'fbprophet>=0.5',
          'scikit-learn>=0.21.2',
          'pandas>=0.23.1',
          'tqdm>=4.32.1',
<<<<<<< HEAD
          'numpy>=1.15.4',
          'torch>=1.4.0'
=======
          'ipywidgets'
>>>>>>> 15304655
      ],
      zip_safe=False,
      python_requires='>=3.6'
      )<|MERGE_RESOLUTION|>--- conflicted
+++ resolved
@@ -20,12 +20,8 @@
           'scikit-learn>=0.21.2',
           'pandas>=0.23.1',
           'tqdm>=4.32.1',
-<<<<<<< HEAD
-          'numpy>=1.15.4',
           'torch>=1.4.0'
-=======
           'ipywidgets'
->>>>>>> 15304655
       ],
       zip_safe=False,
       python_requires='>=3.6'
