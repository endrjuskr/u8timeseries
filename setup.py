--- conflicted
+++ resolved
@@ -16,27 +16,8 @@
       author_email='info@unit8.co',
       license='Apache License 2.0',
       packages=find_packages(),
-<<<<<<< HEAD
-      install_requires=[
-          'numpy>=1.18.2',
-          'dateutils>=0.6.8',
-          'scipy>=1.4.1',
-          'statsmodels>=0.11.1',
-          'pmdarima>=1.5.3',
-          'plotly>=4.6.0',
-          'matplotlib>=3.2.1',
-          'fbprophet>=0.5',
-          'scikit-learn>=0.21.2',
-          'pandas>=0.23.1',
-          'tqdm>=4.32.1',
-          'torch>=1.4.0',
-          'tensorboard>=2.2.1',
-          'ipywidgets>=7.5.1'
-      ],
-=======
       install_requires=requirements["main"],
       extras_require={"docs": requirements["docs"]},
->>>>>>> b0bbc05d
       zip_safe=False,
       python_requires='>=3.6',
       package_data={'u8timeseries': ['VERSION']}
